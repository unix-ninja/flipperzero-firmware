--- conflicted
+++ resolved
@@ -219,17 +219,6 @@
     return dolphin_state->data.butthurt;
 }
 
-<<<<<<< HEAD
-uint32_t dolphin_state_get_level(uint32_t icounter) {
-    return 0.5f +
-           sqrtf(1.0f + 8.0f * ((float)icounter / DOLPHIN_LVL_THRESHOLD)) /
-               2.0f;
-}
-
-uint32_t dolphin_state_xp_to_levelup(uint32_t icounter, uint32_t level, bool remaining) {
-    return (DOLPHIN_LVL_THRESHOLD * level * (level + 1) / 2) -
-           (remaining ? icounter : 0);
-=======
 uint64_t dolphin_state_get_timestamp(DolphinState* dolphin_state) {
     return dolphin_state->data.timestamp;
 }
@@ -240,5 +229,4 @@
 
 uint32_t dolphin_state_xp_to_levelup(uint32_t icounter, uint32_t level, bool remaining) {
     return (DOLPHIN_LVL_THRESHOLD * level * (level + 1) / 2) - (remaining ? icounter : 0);
->>>>>>> 5dbfe3d9
 }