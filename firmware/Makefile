--- conflicted
+++ resolved
@@ -1,10 +1,5 @@
-<<<<<<< HEAD
-PROJECT_ROOT	= $(abspath $(dir $(abspath $(firstword $(MAKEFILE_LIST))))..)
-=======
 MAKEFILE_DIR	:= $(dir $(abspath $(firstword $(MAKEFILE_LIST))))
 PROJECT_ROOT	:= $(abspath $(MAKEFILE_DIR)/..)
-PROJECT			:= firmware
->>>>>>> 6470aa8f
 
 include 		$(PROJECT_ROOT)/make/base.mk
 include 		$(PROJECT_ROOT)/make/freertos-heap.mk
@@ -22,9 +17,9 @@
 include			$(TARGET_DIR)/target.mk
 
 ifeq ($(RAM_EXEC), 0)
-PROJECT			= firmware
+PROJECT			:= firmware
 else
-PROJECT			= updater
+PROJECT			:= updater
 endif
 
 include			$(PROJECT_ROOT)/make/git.mk
