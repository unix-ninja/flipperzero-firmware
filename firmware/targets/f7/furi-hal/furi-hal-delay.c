#include "furi-hal-delay.h"

#include <furi.h>
#include <cmsis_os2.h>

<<<<<<< HEAD
uint32_t instructions_per_us;
=======
#define TAG "FuriHalDelay"

static uint32_t clk_per_microsecond;
>>>>>>> 4cb986b5

void furi_hal_delay_init(void) {
    CoreDebug->DEMCR |= CoreDebug_DEMCR_TRCENA_Msk;
    DWT->CTRL |= DWT_CTRL_CYCCNTENA_Msk;
    DWT->CYCCNT = 0U;
<<<<<<< HEAD
    instructions_per_us = SystemCoreClock / 1000000.0f;
    FURI_LOG_I("FuriHalDelay", "Init OK");
=======
    clk_per_microsecond = SystemCoreClock / 1000000.0f;
    FURI_LOG_I(TAG, "Init OK");
>>>>>>> 4cb986b5
}

void delay_us(float microseconds) {
    uint32_t start = DWT->CYCCNT;
    uint32_t time_ticks = microseconds * instructions_per_us;
    while((DWT->CYCCNT - start) < time_ticks) {
    };
}

// cannot be used in ISR
// TODO add delay_ISR variant
void delay(float milliseconds) {
    uint32_t ticks = milliseconds / (1000.0f / osKernelGetTickFreq());
    osStatus_t result = osDelay(ticks);
    (void)result;
    furi_assert(result == osOK);
}

uint32_t millis(void){
    return HAL_GetTick();
}<|MERGE_RESOLUTION|>--- conflicted
+++ resolved
@@ -3,25 +3,15 @@
 #include <furi.h>
 #include <cmsis_os2.h>
 
-<<<<<<< HEAD
+#define TAG "FuriHalDelay"
 uint32_t instructions_per_us;
-=======
-#define TAG "FuriHalDelay"
-
-static uint32_t clk_per_microsecond;
->>>>>>> 4cb986b5
 
 void furi_hal_delay_init(void) {
     CoreDebug->DEMCR |= CoreDebug_DEMCR_TRCENA_Msk;
     DWT->CTRL |= DWT_CTRL_CYCCNTENA_Msk;
     DWT->CYCCNT = 0U;
-<<<<<<< HEAD
     instructions_per_us = SystemCoreClock / 1000000.0f;
-    FURI_LOG_I("FuriHalDelay", "Init OK");
-=======
-    clk_per_microsecond = SystemCoreClock / 1000000.0f;
     FURI_LOG_I(TAG, "Init OK");
->>>>>>> 4cb986b5
 }
 
 void delay_us(float microseconds) {
