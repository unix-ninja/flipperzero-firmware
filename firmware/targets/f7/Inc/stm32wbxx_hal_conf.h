--- conflicted
+++ resolved
@@ -35,13 +35,8 @@
 #define HAL_MODULE_ENABLED
 /*#define HAL_ADC_MODULE_ENABLED    */
 #define HAL_CRYP_MODULE_ENABLED
-<<<<<<< HEAD
-#define HAL_COMP_MODULE_ENABLED
+/*#define HAL_COMP_MODULE_ENABLED   */
 #define HAL_CRC_MODULE_ENABLED
-=======
-/*#define HAL_COMP_MODULE_ENABLED   */
-/*#define HAL_CRC_MODULE_ENABLED    */
->>>>>>> eafeefb8
 #define HAL_HSEM_MODULE_ENABLED
 /*#define HAL_I2C_MODULE_ENABLED    */
 /*#define HAL_IPCC_MODULE_ENABLED   */
