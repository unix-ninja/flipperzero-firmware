/**
 * @file furi_hal_ibutton.h
 * iButton HAL API
 */

#pragma once

#include <stdbool.h>
<<<<<<< HEAD
#include "furi_hal_gpio.h"
=======
#include <stdint.h>
>>>>>>> 413a03de

#ifdef __cplusplus
extern "C" {
#endif

<<<<<<< HEAD
/**
 * Sets the pin to normal mode (open collector), and sets it to float
 */
void furi_hal_ibutton_start_drive();
=======
typedef void (*FuriHalIbuttonEmulateCallback)(void* context);

/** Initialize */
void furi_hal_ibutton_init();

void furi_hal_ibutton_emulate_start(
    uint32_t period,
    FuriHalIbuttonEmulateCallback callback,
    void* context);

void furi_hal_ibutton_emulate_set_next(uint32_t period);

void furi_hal_ibutton_emulate_stop();

void furi_hal_ibutton_start();
>>>>>>> 413a03de

/**
 * Sets the pin to normal mode (open collector), and clears pin EXTI interrupt.
 * Used in EXTI interrupt context.
 */
void furi_hal_ibutton_start_drive_in_isr();

/**
 * Sets the pin to interrupt mode (EXTI interrupt on rise or fall), and sets it to float
 */
void furi_hal_ibutton_start_interrupt();

/**
 * Sets the pin to interrupt mode (EXTI interrupt on rise or fall), and clears pin EXTI interrupt.
 * Used in EXTI interrupt context.
 */
void furi_hal_ibutton_start_interrupt_in_isr();

/**
 * Attach interrupt callback to iButton pin
 * @param cb callback
 * @param context context
 */
void furi_hal_ibutton_add_interrupt(GpioExtiCallback cb, void* context);

/**
 * Remove interrupt callback from iButton pin
 */
void furi_hal_ibutton_remove_interrupt();

/**
 * Sets the pin to analog mode, and sets it to float
 */
void furi_hal_ibutton_stop();

/**
 * Sets the pin to low
 */
void furi_hal_ibutton_pin_low();

/**
 * Sets the pin to high (float in iButton pin modes)
 */
void furi_hal_ibutton_pin_high();

/**
 * Get pin level
 * @return true if level is high
 * @return false if level is low
 */
bool furi_hal_ibutton_pin_get_level();

#ifdef __cplusplus
}
#endif<|MERGE_RESOLUTION|>--- conflicted
+++ resolved
@@ -6,22 +6,12 @@
 #pragma once
 
 #include <stdbool.h>
-<<<<<<< HEAD
-#include "furi_hal_gpio.h"
-=======
 #include <stdint.h>
->>>>>>> 413a03de
 
 #ifdef __cplusplus
 extern "C" {
 #endif
 
-<<<<<<< HEAD
-/**
- * Sets the pin to normal mode (open collector), and sets it to float
- */
-void furi_hal_ibutton_start_drive();
-=======
 typedef void (*FuriHalIbuttonEmulateCallback)(void* context);
 
 /** Initialize */
@@ -37,57 +27,13 @@
 void furi_hal_ibutton_emulate_stop();
 
 void furi_hal_ibutton_start();
->>>>>>> 413a03de
 
-/**
- * Sets the pin to normal mode (open collector), and clears pin EXTI interrupt.
- * Used in EXTI interrupt context.
- */
-void furi_hal_ibutton_start_drive_in_isr();
-
-/**
- * Sets the pin to interrupt mode (EXTI interrupt on rise or fall), and sets it to float
- */
-void furi_hal_ibutton_start_interrupt();
-
-/**
- * Sets the pin to interrupt mode (EXTI interrupt on rise or fall), and clears pin EXTI interrupt.
- * Used in EXTI interrupt context.
- */
-void furi_hal_ibutton_start_interrupt_in_isr();
-
-/**
- * Attach interrupt callback to iButton pin
- * @param cb callback
- * @param context context
- */
-void furi_hal_ibutton_add_interrupt(GpioExtiCallback cb, void* context);
-
-/**
- * Remove interrupt callback from iButton pin
- */
-void furi_hal_ibutton_remove_interrupt();
-
-/**
- * Sets the pin to analog mode, and sets it to float
- */
 void furi_hal_ibutton_stop();
 
-/**
- * Sets the pin to low
- */
 void furi_hal_ibutton_pin_low();
 
-/**
- * Sets the pin to high (float in iButton pin modes)
- */
 void furi_hal_ibutton_pin_high();
 
-/**
- * Get pin level
- * @return true if level is high
- * @return false if level is low
- */
 bool furi_hal_ibutton_pin_get_level();
 
 #ifdef __cplusplus
